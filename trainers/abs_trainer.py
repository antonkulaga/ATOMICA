--- conflicted
+++ resolved
@@ -115,7 +115,6 @@
                 loss.backward()
 
                 if self.use_wandb and self._is_main_proc():
-<<<<<<< HEAD
                     total_norm = 0.0
                     for p in self.model.parameters():
                         if p.grad is not None:
@@ -125,10 +124,6 @@
                     wandb.log({f'train_MSELoss': loss.item()}, step=self.global_step)
                     wandb.log({f'train_RMSELoss': np.sqrt(loss.item())}, step=self.global_step)
                     wandb.log({f'param_grad_norm': total_norm}, step=self.global_step)
-=======
-                    wandb.log({'train_MSELoss': loss.item()}, step=self.global_step)
-                    wandb.log({'train_RMSELoss': np.sqrt(loss.item())}, step=self.global_step)
->>>>>>> a2afeb54
                     wandb.log({'lr': self.optimizer.param_groups[0]['lr']}, step=self.global_step)
 
                 if self.config.grad_clip is not None:
